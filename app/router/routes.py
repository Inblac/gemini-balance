"""
路由配置模块，负责设置和配置应用程序的路由
"""

from fastapi import FastAPI, Request
from fastapi.responses import HTMLResponse, RedirectResponse
from fastapi.templating import Jinja2Templates

from app.core.security import verify_auth_token
from app.config.config import settings
from app.log.logger import get_routes_logger
<<<<<<< HEAD
from app.router import error_log_routes, gemini_routes, openai_routes, config_routes, openai_vertex_express_routes, scheduler_routes, stats_routes, version_routes, openai_compatiable_routes, vertex_express_routes, files_routes
=======
from app.router import error_log_routes, gemini_routes, openai_routes, config_routes, scheduler_routes, stats_routes, version_routes, openai_compatiable_routes, vertex_express_routes, files_routes, key_routes
>>>>>>> 26f3dbd1
from app.service.key.key_manager import get_key_manager_instance
from app.service.stats.stats_service import StatsService

logger = get_routes_logger()

templates = Jinja2Templates(directory="app/templates")


def setup_routers(app: FastAPI) -> None:
    """
    设置应用程序的路由

    Args:
        app: FastAPI应用程序实例
    """
    app.include_router(openai_routes.router)
    app.include_router(gemini_routes.router)
    app.include_router(gemini_routes.router_v1beta)
    app.include_router(config_routes.router)
    app.include_router(error_log_routes.router)
    app.include_router(scheduler_routes.router)
    app.include_router(stats_routes.router)
    app.include_router(version_routes.router)
    app.include_router(openai_compatiable_routes.router)
    app.include_router(vertex_express_routes.router)
    app.include_router(files_routes.router)
<<<<<<< HEAD
    # nal新增
    app.include_router(openai_vertex_express_routes.router)    
=======
    app.include_router(key_routes.router)
>>>>>>> 26f3dbd1

    setup_page_routes(app)

    setup_health_routes(app)
    setup_api_stats_routes(app)


def setup_page_routes(app: FastAPI) -> None:
    """
    设置页面相关的路由

    Args:
        app: FastAPI应用程序实例
    """

    @app.get("/", response_class=HTMLResponse)
    async def auth_page(request: Request):
        """认证页面"""
        return templates.TemplateResponse("auth.html", {"request": request})

    @app.post("/auth")
    async def authenticate(request: Request):
        """处理认证请求"""
        try:
            form = await request.form()
            auth_token = form.get("auth_token")
            if not auth_token:
                logger.warning("Authentication attempt with empty token")
                return RedirectResponse(url="/", status_code=302)

            if verify_auth_token(auth_token):
                logger.info("Successful authentication")
                response = RedirectResponse(url="/config", status_code=302)
                response.set_cookie(
<<<<<<< HEAD
                    key="auth_token", value=auth_token, httponly=True, max_age=3600*24
=======
                    key="auth_token", value=auth_token, httponly=True, max_age=settings.ADMIN_SESSION_EXPIRE
>>>>>>> 26f3dbd1
                )
                return response
            logger.warning("Failed authentication attempt with invalid token")
            return RedirectResponse(url="/", status_code=302)
        except Exception as e:
            logger.error(f"Authentication error: {str(e)}")
            return RedirectResponse(url="/", status_code=302)

    @app.get("/keys", response_class=HTMLResponse)
    async def keys_page(request: Request):
        """密钥管理页面"""
        try:
            auth_token = request.cookies.get("auth_token")
            if not auth_token or not verify_auth_token(auth_token):
                logger.warning("Unauthorized access attempt to keys page")
                return RedirectResponse(url="/", status_code=302)

            key_manager = await get_key_manager_instance()
            keys_status = await key_manager.get_keys_by_status()
            total_keys = len(keys_status["valid_keys"]) + len(keys_status["invalid_keys"])
            valid_key_count = len(keys_status["valid_keys"])
            invalid_key_count = len(keys_status["invalid_keys"])

            stats_service = StatsService()
            api_stats = await stats_service.get_api_usage_stats()
            logger.info(f"API stats retrieved: {api_stats}")

            logger.info(f"Keys status retrieved successfully. Total keys: {total_keys}")
            return templates.TemplateResponse(
                "keys_status.html",
                {
                    "request": request,
                    "valid_keys": {},
                    "invalid_keys": {},
                    "total_keys": total_keys,
                    "valid_key_count": valid_key_count,
                    "invalid_key_count": invalid_key_count,
                    "api_stats": api_stats,
                },
            )
        except Exception as e:
            logger.error(f"Error retrieving keys status or API stats: {str(e)}")
            # Even if there's an error, render the page with whatever data is available
            # or with empty/default values, so the frontend can still load.
            return templates.TemplateResponse(
                "keys_status.html",
                {
                    "request": request,
                    "valid_keys": {},
                    "invalid_keys": {},
                    "total_keys": 0,
                    "valid_key_count": 0,
                    "invalid_key_count": 0,
                    "api_stats": {  # Provide a default structure for api_stats
                        "calls_1m": {"total": 0, "success": 0, "failure": 0},
                        "calls_1h": {"total": 0, "success": 0, "failure": 0},
                        "calls_24h": {"total": 0, "success": 0, "failure": 0},
                        "calls_month": {"total": 0, "success": 0, "failure": 0},
                    },
                },
            )
            
    @app.get("/config", response_class=HTMLResponse)
    async def config_page(request: Request):
        """配置编辑页面"""
        try:
            auth_token = request.cookies.get("auth_token")
            if not auth_token or not verify_auth_token(auth_token):
                logger.warning("Unauthorized access attempt to config page")
                return RedirectResponse(url="/", status_code=302)
                
            logger.info("Config page accessed successfully")
            return templates.TemplateResponse("config_editor.html", {"request": request})
        except Exception as e:
            logger.error(f"Error accessing config page: {str(e)}")
            raise
            
    @app.get("/logs", response_class=HTMLResponse)
    async def logs_page(request: Request):
        """错误日志页面"""
        try:
            auth_token = request.cookies.get("auth_token")
            if not auth_token or not verify_auth_token(auth_token):
                logger.warning("Unauthorized access attempt to logs page")
                return RedirectResponse(url="/", status_code=302)
                
            logger.info("Logs page accessed successfully")
            return templates.TemplateResponse("error_logs.html", {"request": request})
        except Exception as e:
            logger.error(f"Error accessing logs page: {str(e)}")
            raise


def setup_health_routes(app: FastAPI) -> None:
    """
    设置健康检查相关的路由

    Args:
        app: FastAPI应用程序实例
    """

    @app.get("/health")
    async def health_check(request: Request):
        """健康检查端点"""
        logger.info("Health check endpoint called")
        return {"status": "healthy"}


def setup_api_stats_routes(app: FastAPI) -> None:
    """
    设置 API 统计相关的路由

    Args:
        app: FastAPI应用程序实例
    """
    @app.get("/api/stats/details")
    async def api_stats_details(request: Request, period: str):
        """获取指定时间段内的 API 调用详情"""
        try:
            auth_token = request.cookies.get("auth_token")
            if not auth_token or not verify_auth_token(auth_token):
                logger.warning("Unauthorized access attempt to API stats details")
                return {"error": "Unauthorized"}, 401

            logger.info(f"Fetching API call details for period: {period}")
            stats_service = StatsService()
            details = await stats_service.get_api_call_details(period)
            return details
        except ValueError as e:
            logger.warning(f"Invalid period requested for API stats details: {period} - {str(e)}")
            return {"error": str(e)}, 400
        except Exception as e:
            logger.error(f"Error fetching API stats details for period {period}: {str(e)}")
            return {"error": "Internal server error"}, 500<|MERGE_RESOLUTION|>--- conflicted
+++ resolved
@@ -9,11 +9,7 @@
 from app.core.security import verify_auth_token
 from app.config.config import settings
 from app.log.logger import get_routes_logger
-<<<<<<< HEAD
-from app.router import error_log_routes, gemini_routes, openai_routes, config_routes, openai_vertex_express_routes, scheduler_routes, stats_routes, version_routes, openai_compatiable_routes, vertex_express_routes, files_routes
-=======
-from app.router import error_log_routes, gemini_routes, openai_routes, config_routes, scheduler_routes, stats_routes, version_routes, openai_compatiable_routes, vertex_express_routes, files_routes, key_routes
->>>>>>> 26f3dbd1
+from app.router import error_log_routes, gemini_routes, openai_routes, config_routes, openai_vertex_express_routes, scheduler_routes, stats_routes, version_routes, openai_compatiable_routes, vertex_express_routes, files_routes, key_routes
 from app.service.key.key_manager import get_key_manager_instance
 from app.service.stats.stats_service import StatsService
 
@@ -40,12 +36,9 @@
     app.include_router(openai_compatiable_routes.router)
     app.include_router(vertex_express_routes.router)
     app.include_router(files_routes.router)
-<<<<<<< HEAD
+    app.include_router(key_routes.router)
     # nal新增
-    app.include_router(openai_vertex_express_routes.router)    
-=======
-    app.include_router(key_routes.router)
->>>>>>> 26f3dbd1
+    app.include_router(openai_vertex_express_routes.router)
 
     setup_page_routes(app)
 
@@ -80,11 +73,7 @@
                 logger.info("Successful authentication")
                 response = RedirectResponse(url="/config", status_code=302)
                 response.set_cookie(
-<<<<<<< HEAD
-                    key="auth_token", value=auth_token, httponly=True, max_age=3600*24
-=======
                     key="auth_token", value=auth_token, httponly=True, max_age=settings.ADMIN_SESSION_EXPIRE
->>>>>>> 26f3dbd1
                 )
                 return response
             logger.warning("Failed authentication attempt with invalid token")
