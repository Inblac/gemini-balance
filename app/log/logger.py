import logging
import platform
import sys
import re
from typing import Dict, Optional
from app.utils.helpers import redact_key_for_logging as _redact_key_for_logging

# ANSI转义序列颜色代码
COLORS = {
    "DEBUG": "\033[34m",  # 蓝色
    "INFO": "\033[32m",  # 绿色
    "WARNING": "\033[33m",  # 黄色
    "ERROR": "\033[31m",  # 红色
    "CRITICAL": "\033[1;31m",  # 红色加粗
}



# Windows系统启用ANSI支持
if platform.system() == "Windows":
    import ctypes

    kernel32 = ctypes.windll.kernel32
    kernel32.SetConsoleMode(kernel32.GetStdHandle(-11), 7)


class ColoredFormatter(logging.Formatter):
    """
    自定义的日志格式化器,添加颜色支持
    """

    def format(self, record):
        # 获取对应级别的颜色代码
        color = COLORS.get(record.levelname, "")
        # 添加颜色代码和重置代码
        record.levelname = f"{color}{record.levelname}\033[0m"
        # 创建包含文件名和行号的固定宽度字符串
        record.fileloc = f"[{record.filename}:{record.lineno}]"
        return super().format(record)


class AccessLogFormatter(logging.Formatter):
    """
    Custom access log formatter that redacts API keys in URLs
    """

    # API key patterns to match in URLs
    API_KEY_PATTERNS = [
        r'\bAIza[0-9A-Za-z_-]{35}',  # Google API keys (like Gemini)
        r'\bsk-[0-9A-Za-z_-]{20,}',  # OpenAI and general sk- prefixed keys
    ]

    def __init__(self, *args, **kwargs):
        super().__init__(*args, **kwargs)
        # Compile regex patterns for better performance
        self.compiled_patterns = [re.compile(pattern) for pattern in self.API_KEY_PATTERNS]

    def format(self, record):
        # Format the record normally first
        formatted_msg = super().format(record)

        # Redact API keys in the formatted message
        return self._redact_api_keys_in_message(formatted_msg)

    def _redact_api_keys_in_message(self, message: str) -> str:
        """
        Replace API keys in log message with redacted versions
        """
        try:
            for pattern in self.compiled_patterns:
                def replace_key(match):
                    key = match.group(0)
                    return _redact_key_for_logging(key)

                message = pattern.sub(replace_key, message)

            return message
        except Exception as e:
            # Log the error but don't expose the original message in case it contains keys
            import logging
            logger = logging.getLogger(__name__)
            logger.error(f"Error redacting API keys in access log: {e}")
            return "[LOG_REDACTION_ERROR]"


# 日志格式 - 使用 fileloc 并设置固定宽度 (例如 30)
FORMATTER = ColoredFormatter(
    "%(asctime)s | %(levelname)-17s | %(fileloc)-30s | %(message)s"
)

# 日志级别映射
LOG_LEVELS = {
    "debug": logging.DEBUG,
    "info": logging.INFO,
    "warning": logging.WARNING,
    "error": logging.ERROR,
    "critical": logging.CRITICAL,
}


class Logger:
    def __init__(self):
        pass

    _loggers: Dict[str, logging.Logger] = {}

    @staticmethod
    def setup_logger(name: str) -> logging.Logger:
        """
        设置并获取logger
        :param name: logger名称
        :return: logger实例
        """
        # 导入 settings 对象
        from app.config.config import settings

        # 从全局配置获取日志级别
        log_level_str = settings.LOG_LEVEL.lower()
        level = LOG_LEVELS.get(log_level_str, logging.INFO)

        if name in Logger._loggers:
            # 如果 logger 已存在，检查并更新其级别（如果需要）
            existing_logger = Logger._loggers[name]
            if existing_logger.level != level:
                existing_logger.setLevel(level)
            return existing_logger

        logger = logging.getLogger(name)
        logger.setLevel(level)
        logger.propagate = False

        # 添加控制台输出
        console_handler = logging.StreamHandler(sys.stdout)
        console_handler.setFormatter(FORMATTER)
        logger.addHandler(console_handler)

        Logger._loggers[name] = logger
        return logger

    @staticmethod
    def get_logger(name: str) -> Optional[logging.Logger]:
        """
        获取已存在的logger
        :param name: logger名称
        :return: logger实例或None
        """
        return Logger._loggers.get(name)

    @staticmethod
    def update_log_levels(log_level: str):
        """
        根据当前的全局配置更新所有已创建 logger 的日志级别。
        """
        log_level_str = log_level.lower()
        new_level = LOG_LEVELS.get(log_level_str, logging.INFO)

        updated_count = 0
        for logger_name, logger_instance in Logger._loggers.items():
            if logger_instance.level != new_level:
                logger_instance.setLevel(new_level)
                # 可选：记录级别变更日志，但注意避免在日志模块内部产生过多日志
                # print(f"Updated log level for logger '{logger_name}' to {log_level_str.upper()}")
                updated_count += 1


# 预定义的loggers
def get_openai_logger():
    return Logger.setup_logger("openai")


def get_gemini_logger():
    return Logger.setup_logger("gemini")


def get_chat_logger():
    return Logger.setup_logger("chat")


def get_model_logger():
    return Logger.setup_logger("model")


def get_security_logger():
    return Logger.setup_logger("security")


def get_key_manager_logger():
    return Logger.setup_logger("key_manager")


def get_main_logger():
    return Logger.setup_logger("main")


def get_embeddings_logger():
    return Logger.setup_logger("embeddings")


def get_request_logger():
    return Logger.setup_logger("request")


def get_retry_logger():
    return Logger.setup_logger("retry")


def get_image_create_logger():
    return Logger.setup_logger("image_create")


def get_exceptions_logger():
    return Logger.setup_logger("exceptions")


def get_application_logger():
    return Logger.setup_logger("application")


def get_initialization_logger():
    return Logger.setup_logger("initialization")


def get_middleware_logger():
    return Logger.setup_logger("middleware")


def get_routes_logger():
    return Logger.setup_logger("routes")


def get_config_routes_logger():
    return Logger.setup_logger("config_routes")


def get_config_logger():
    return Logger.setup_logger("config")


def get_database_logger():
    return Logger.setup_logger("database")


def get_log_routes_logger():
    return Logger.setup_logger("log_routes")


def get_stats_logger():
    return Logger.setup_logger("stats")


def get_update_logger():
    return Logger.setup_logger("update_service")


def get_scheduler_routes():
    return Logger.setup_logger("scheduler_routes")


def get_message_converter_logger():
    return Logger.setup_logger("message_converter")


def get_api_client_logger():
    return Logger.setup_logger("api_client")


def get_openai_compatible_logger():
    return Logger.setup_logger("openai_compatible")


def get_error_log_logger():
    return Logger.setup_logger("error_log")


def get_request_log_logger():
    return Logger.setup_logger("request_log")


def get_files_logger():
    return Logger.setup_logger("files")


def get_vertex_express_logger():
    return Logger.setup_logger("vertex_express")


<<<<<<< HEAD
def get_gemini_embedding_logger():
    return Logger.setup_logger("gemini_embedding")

=======
def get_openai_vertex_express_logger():
    return Logger.setup_logger("openai_vertex_express")
>>>>>>> 506c3f67

def setup_access_logging():
    """
    Configure uvicorn access logging with API key redaction

    This function sets up a custom access log formatter that automatically
    redacts API keys in HTTP access logs. It works by:

    1. Intercepting uvicorn's access log messages
    2. Using regex patterns to find API keys in URLs
    3. Replacing them with redacted versions (first6...last6)

    Supported API key formats:
    - Google/Gemini API keys: AIza[35 chars]
    - OpenAI API keys: sk-[48 chars]
    - General sk- prefixed keys: sk-[20+ chars]

    Usage:
    - Automatically called in main.py when running with uvicorn
    - For production deployment with gunicorn, ensure this is called in startup
    """
    # Get the uvicorn access logger
    access_logger = logging.getLogger("uvicorn.access")

    # Remove existing handlers to avoid duplicate logs
    for handler in access_logger.handlers[:]:
        access_logger.removeHandler(handler)

    # Create new handler with our custom formatter that includes timestamp and log level
    handler = logging.StreamHandler(sys.stdout)
    access_formatter = AccessLogFormatter("%(asctime)s | %(levelname)-8s | %(message)s")
    handler.setFormatter(access_formatter)

    # Add the handler to uvicorn access logger
    access_logger.addHandler(handler)
    access_logger.setLevel(logging.INFO)
    access_logger.propagate = False

    return access_logger
<|MERGE_RESOLUTION|>--- conflicted
+++ resolved
@@ -284,14 +284,13 @@
     return Logger.setup_logger("vertex_express")
 
 
-<<<<<<< HEAD
 def get_gemini_embedding_logger():
     return Logger.setup_logger("gemini_embedding")
 
-=======
+
 def get_openai_vertex_express_logger():
     return Logger.setup_logger("openai_vertex_express")
->>>>>>> 506c3f67
+
 
 def setup_access_logging():
     """
