import logging
import platform
import sys
import re
from typing import Dict, Optional
from app.utils.helpers import redact_key_for_logging as _redact_key_for_logging

# ANSI转义序列颜色代码
COLORS = {
    "DEBUG": "\033[34m",  # 蓝色
    "INFO": "\033[32m",  # 绿色
    "WARNING": "\033[33m",  # 黄色
    "ERROR": "\033[31m",  # 红色
    "CRITICAL": "\033[1;31m",  # 红色加粗
}



# Windows系统启用ANSI支持
if platform.system() == "Windows":
    import ctypes

    kernel32 = ctypes.windll.kernel32
    kernel32.SetConsoleMode(kernel32.GetStdHandle(-11), 7)


class ColoredFormatter(logging.Formatter):
    """
    自定义的日志格式化器,添加颜色支持
    """

    def format(self, record):
        # 获取对应级别的颜色代码
        color = COLORS.get(record.levelname, "")
        # 添加颜色代码和重置代码
        record.levelname = f"{color}{record.levelname}\033[0m"
        # 创建包含文件名和行号的固定宽度字符串
        record.fileloc = f"[{record.filename}:{record.lineno}]"
        return super().format(record)


class AccessLogFormatter(logging.Formatter):
    """
    Custom access log formatter that redacts API keys in URLs
    """

    # API key patterns to match in URLs
    API_KEY_PATTERNS = [
        r'\bAIza[0-9A-Za-z_-]{35}',  # Google API keys (like Gemini)
        r'\bsk-[0-9A-Za-z_-]{20,}',  # OpenAI and general sk- prefixed keys
    ]

    def __init__(self, *args, **kwargs):
        super().__init__(*args, **kwargs)
        # Compile regex patterns for better performance
        self.compiled_patterns = [re.compile(pattern) for pattern in self.API_KEY_PATTERNS]

    def format(self, record):
        # Format the record normally first
        formatted_msg = super().format(record)

        # Redact API keys in the formatted message
        return self._redact_api_keys_in_message(formatted_msg)

    def _redact_api_keys_in_message(self, message: str) -> str:
        """
        Replace API keys in log message with redacted versions
        """
        try:
            for pattern in self.compiled_patterns:
                def replace_key(match):
                    key = match.group(0)
                    return _redact_key_for_logging(key)

                message = pattern.sub(replace_key, message)

            return message
        except Exception as e:
            # Log the error but don't expose the original message in case it contains keys
            import logging
            logger = logging.getLogger(__name__)
            logger.error(f"Error redacting API keys in access log: {e}")
            return "[LOG_REDACTION_ERROR]"


# 日志格式 - 使用 fileloc 并设置固定宽度 (例如 30)
FORMATTER = ColoredFormatter(
    "%(asctime)s | %(levelname)-17s | %(fileloc)-30s | %(message)s"
)

# 日志级别映射
LOG_LEVELS = {
    "debug": logging.DEBUG,
    "info": logging.INFO,
    "warning": logging.WARNING,
    "error": logging.ERROR,
    "critical": logging.CRITICAL,
}


class Logger:
    def __init__(self):
        pass

    _loggers: Dict[str, logging.Logger] = {}

    @staticmethod
    def setup_logger(name: str) -> logging.Logger:
        """
        设置并获取logger
        :param name: logger名称
        :return: logger实例
        """
        # 导入 settings 对象
        from app.config.config import settings

        # 从全局配置获取日志级别
        log_level_str = settings.LOG_LEVEL.lower()
        level = LOG_LEVELS.get(log_level_str, logging.INFO)

        if name in Logger._loggers:
            # 如果 logger 已存在，检查并更新其级别（如果需要）
            existing_logger = Logger._loggers[name]
            if existing_logger.level != level:
                existing_logger.setLevel(level)
            return existing_logger

        logger = logging.getLogger(name)
        logger.setLevel(level)
        logger.propagate = False

        # 添加控制台输出
        console_handler = logging.StreamHandler(sys.stdout)
        console_handler.setFormatter(FORMATTER)
        logger.addHandler(console_handler)

        Logger._loggers[name] = logger
        return logger

    @staticmethod
    def get_logger(name: str) -> Optional[logging.Logger]:
        """
        获取已存在的logger
        :param name: logger名称
        :return: logger实例或None
        """
        return Logger._loggers.get(name)

    @staticmethod
    def update_log_levels(log_level: str):
        """
        根据当前的全局配置更新所有已创建 logger 的日志级别。
        """
        log_level_str = log_level.lower()
        new_level = LOG_LEVELS.get(log_level_str, logging.INFO)

        updated_count = 0
        for logger_name, logger_instance in Logger._loggers.items():
            if logger_instance.level != new_level:
                logger_instance.setLevel(new_level)
                # 可选：记录级别变更日志，但注意避免在日志模块内部产生过多日志
                # print(f"Updated log level for logger '{logger_name}' to {log_level_str.upper()}")
                updated_count += 1


# 预定义的loggers
def get_openai_logger():
    return Logger.setup_logger("openai")


def get_gemini_logger():
    return Logger.setup_logger("gemini")


def get_chat_logger():
    return Logger.setup_logger("chat")


def get_model_logger():
    return Logger.setup_logger("model")


def get_security_logger():
    return Logger.setup_logger("security")


def get_key_manager_logger():
    return Logger.setup_logger("key_manager")


def get_main_logger():
    return Logger.setup_logger("main")


def get_embeddings_logger():
    return Logger.setup_logger("embeddings")


def get_request_logger():
    return Logger.setup_logger("request")


def get_retry_logger():
    return Logger.setup_logger("retry")


def get_image_create_logger():
    return Logger.setup_logger("image_create")


def get_exceptions_logger():
    return Logger.setup_logger("exceptions")


def get_application_logger():
    return Logger.setup_logger("application")


def get_initialization_logger():
    return Logger.setup_logger("initialization")


def get_middleware_logger():
    return Logger.setup_logger("middleware")


def get_routes_logger():
    return Logger.setup_logger("routes")


def get_config_routes_logger():
    return Logger.setup_logger("config_routes")


def get_config_logger():
    return Logger.setup_logger("config")


def get_database_logger():
    return Logger.setup_logger("database")


def get_log_routes_logger():
    return Logger.setup_logger("log_routes")


def get_stats_logger():
    return Logger.setup_logger("stats")


def get_update_logger():
    return Logger.setup_logger("update_service")


def get_scheduler_routes():
    return Logger.setup_logger("scheduler_routes")


def get_message_converter_logger():
    return Logger.setup_logger("message_converter")


def get_api_client_logger():
    return Logger.setup_logger("api_client")


def get_openai_compatible_logger():
    return Logger.setup_logger("openai_compatible")


def get_error_log_logger():
    return Logger.setup_logger("error_log")


def get_request_log_logger():
    return Logger.setup_logger("request_log")


def get_files_logger():
    return Logger.setup_logger("files")


def get_vertex_express_logger():
    return Logger.setup_logger("vertex_express")


<<<<<<< HEAD
def get_openai_vertex_express_logger():
    return Logger.setup_logger("openai_vertex_express")
=======
def setup_access_logging():
    """
    Configure uvicorn access logging with API key redaction

    This function sets up a custom access log formatter that automatically
    redacts API keys in HTTP access logs. It works by:

    1. Intercepting uvicorn's access log messages
    2. Using regex patterns to find API keys in URLs
    3. Replacing them with redacted versions (first6...last6)

    Supported API key formats:
    - Google/Gemini API keys: AIza[35 chars]
    - OpenAI API keys: sk-[48 chars]
    - General sk- prefixed keys: sk-[20+ chars]

    Usage:
    - Automatically called in main.py when running with uvicorn
    - For production deployment with gunicorn, ensure this is called in startup
    """
    # Get the uvicorn access logger
    access_logger = logging.getLogger("uvicorn.access")

    # Remove existing handlers to avoid duplicate logs
    for handler in access_logger.handlers[:]:
        access_logger.removeHandler(handler)

    # Create new handler with our custom formatter that includes timestamp and log level
    handler = logging.StreamHandler(sys.stdout)
    access_formatter = AccessLogFormatter("%(asctime)s | %(levelname)-8s | %(message)s")
    handler.setFormatter(access_formatter)

    # Add the handler to uvicorn access logger
    access_logger.addHandler(handler)
    access_logger.setLevel(logging.INFO)
    access_logger.propagate = False

    return access_logger
>>>>>>> 26f3dbd1
<|MERGE_RESOLUTION|>--- conflicted
+++ resolved
@@ -284,10 +284,9 @@
     return Logger.setup_logger("vertex_express")
 
 
-<<<<<<< HEAD
 def get_openai_vertex_express_logger():
     return Logger.setup_logger("openai_vertex_express")
-=======
+
 def setup_access_logging():
     """
     Configure uvicorn access logging with API key redaction
@@ -326,4 +325,3 @@
     access_logger.propagate = False
 
     return access_logger
->>>>>>> 26f3dbd1
