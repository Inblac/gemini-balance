--- conflicted
+++ resolved
@@ -84,16 +84,10 @@
             for fc in function_declarations:
                 if fc.get("name") not in names:
                     if fc.get("name")=="googleSearch":
-<<<<<<< HEAD
-                        # 如开启模型内置搜索，增加调用googleSearch的工具
-                        tool["googleSearch"] = {}
-                    else:
-=======
                         # cherry开启内置搜索时，添加googleSearch工具
                         tool["googleSearch"] = {}
                     else:
                         # 其他函数，添加到functionDeclarations中
->>>>>>> e37e11bf
                         names.add(fc.get("name"))
                         functions.append(fc)
 
